import sklearn as sk
from sklearn.base import BaseEstimator
from sklearn.utils.validation import check_X_y, check_array, check_is_fitted

import sklearn.ensemble
from keras.models import Sequential
import keras.layers as klayers
import keras.optimizers as koptimizers
from keras.wrappers.scikit_learn import KerasClassifier, KerasRegressor

import numpy as np
import pandas as pd


class KerasClassifierWrapper(KerasClassifier):
    """ A wrapper for Keras classifiers.

    Parameters
    ----------

    Attributes
    ----------
    X_ : ndarray, shape (n_samples, n_features)
        The input passed during :meth:`fit`.
    y_ : ndarray, shape (n_samples,)
        The labels passed during :meth:`fit`.
    classes_ : ndarray, shape (n_classes,)
        The classes seen at :meth:`fit`.
    """
    def __call__(self, modelSteps_kwargs = [ {'layerClass': klayers.LSTM, 'units': 4, 'activation': 'tanh'} ],
<<<<<<< HEAD
                 optimizer_kwargs = {'optimizerClass': koptimizers.SGD, 'lr': 0.01},
                 loss = 'binary_crossentropy', metrics = ['accuracy']):

=======
                 optimizer_kwargs = {'optimizerClass': koptimizers.RMSprop, 'lr': 0.01},
                 loss = 'sparse_categorical_crossentropy', metrics = ['sparse_categorical_accuracy']):
>>>>>>> 4790e643
        # Create model
        model = Sequential()
        tempStep_kwargs = modelSteps_kwargs[0]
        modelStep_kwargs = tempStep_kwargs.copy()
        model.add(modelStep_kwargs.pop('layerClass')(input_shape=self.input_shape, **modelStep_kwargs))
        for tempStep_kwargs in modelSteps_kwargs[1:-1]:
            modelStep_kwargs = tempStep_kwargs.copy()
            model.add(modelStep_kwargs.pop('layerClass')(**modelStep_kwargs))
        tempStep_kwargs = modelSteps_kwargs[-1]
        modelStep_kwargs = tempStep_kwargs.copy()
        model.add(modelStep_kwargs.pop('layerClass')(units=self.output_units, **modelStep_kwargs))

        # Compile model
        tempOptimizer_kwargs = optimizer_kwargs.copy()
        optimizer = tempOptimizer_kwargs.pop('optimizerClass')(**tempOptimizer_kwargs)
        model.compile(optimizer=optimizer, loss=loss, metrics=metrics)
        return model

    def fit(self, XList, y= None, **kwargs):
        """A reference implementation of a fitting function for a classifier.

        Parameters
        ----------
        X : array-like, shape (n_samples, n_features)
            The training input samples.
        y : array-like, shape (n_samples,)
            The target values. An array of int.

        Returns
        -------
        self : object
            Returns self.
        """
        # Check that X and y have correct shape
        #  X, y = check_X_y(X, y)
        # Store the classes seen during fit
        #  self.classes_ = unique_labels(y)

        # Return the classifier
        if type(XList) is list:
            X = XList[0]
            y = XList[1]
        else:
            X = XList

        self.input_shape = X.shape[1:]
<<<<<<< HEAD
=======
        self.output_units = np.max(y) + 1

>>>>>>> 4790e643
        return KerasClassifier.fit(self, X, y, verbose=0, **kwargs)

    def predict(self, XList, **kwargs):
        """ A reference implementation of a prediction for a classifier.

        Parameters
        ----------
        X : array-like, shape (n_samples, n_features)
            The input samples.

        Returns
        ------
        y : ndarray, shape (n_samples,)
            The label for each sample is the label of the closest sample
            seen during fit.
        """
        # Check is fit had been called
        #  check_is_fitted(self, ['X_', 'y_'])

        # Input validation
        #  X = check_array(X)
        if type(XList) is list:
            return KerasClassifier.predict(self, XList[0], **kwargs), XList[1]
        else:
            return KerasClassifier.predict(self, XList, **kwargs)

    def predict_proba(self, XList, **kwargs):
        """Returns class probability estimates for the given test data.

        Parameters
        ----------
            X: array-like, shape `(n_samples, n_features)`
                Test samples where `n_samples` is the number of samples
                and `n_features` is the number of features.
            **kwargs: dictionary arguments
                Legal arguments are the arguments
                of `Sequential.predict_classes`.

        Returns
        -------
            proba: array-like, shape `(n_samples, n_outputs)`
                Class probability estimates.
                In the case of binary classification,
                to match the scikit-learn API,
                will return an array of shape `(n_samples, 2)`
                (instead of `(n_sample, 1)` as in Keras).
        """
        kwargs = self.filter_sk_params(Sequential.predict_proba, kwargs)
        if type(XList) is list:
            probs, _ = KerasClassifier.predict(self, XList[0], **kwargs)
        else:
            probs = KerasClassifier.predict(self, XList, **kwargs)
        # check if binary classification
        if probs.shape[1] == 1:
            # first column is probability of class 0 and second is of class 1
            probs = np.hstack([1 - probs, probs])
        return probs

    def score(self, XList, y=None, **kwargs):
        """
        Returns the mean accuracy on the given test data and labels.

        Parameters
        ----------
        X: array-like, shape `(n_samples, n_features)
        Test samples where `n_samples` is the number of samples
        and `n_features` is the number of features.
        y: array-like, shape `(n_samples,)` or `(n_samples, n_outputs)`
        True labels for `x`.
        **kwargs: dictionary arguments
        Legal arguments are the arguments of `Sequential.evaluate.

        Returns
        -------
        score: float
        Mean accuracy of predictions on `X` wrt. `y`.
        """
        kwargs = self.filter_sk_params(Sequential.evaluate, kwargs)

        if type(XList) is list:
            X = XList[0]
            y = XList[1]
        else:
            X = XList

        loss = self.model.evaluate(X, y, **kwargs)

        if isinstance(loss, list):
            return -loss[0]
        return -loss


class KerasRegressorWrapper(KerasRegressor):
    """ A wrapper for Keras regressors.

    Parameters
    ----------

    Attributes
    ----------
    X_ : ndarray, shape (n_samples, n_features)
        The input passed during :meth:`fit`.
    y_ : ndarray, shape (n_samples,)
        The labels passed during :meth:`fit`.
    classes_ : ndarray, shape (n_classes,)
        The classes seen at :meth:`fit`.
    """
    def __call__(self, modelSteps_kwargs = [ {'layerClass': klayers.LSTM, 'units': 4, 'activation': 'tanh'} ],
                 optimizer_kwargs = {'optimizerClass': koptimizers.SGD, 'lr': 0.01},
                 loss = 'mean_squared_error', metrics = ['accuracy']):
        # Create model
        model = Sequential()
        tempStep_kwargs = modelSteps_kwargs[-1]
        modelStep_kwargs = tempStep_kwargs.copy()
        model.add(modelStep_kwargs.pop('layerClass')(input_shape = self.input_shape, **modelStep_kwargs))
        for tempStep_kwargs in modelSteps_kwargs[1:]:
            modelStep_kwargs = tempStep_kwargs.copy()
            model.add(modelStep_kwargs.pop('layerClass')(**modelStep_kwargs))
        tempStep_kwargs = modelSteps_kwargs[-1]
        modelStep_kwargs = tempStep_kwargs.copy()
        model.add(modelStep_kwargs.pop('layerClass')(units=self.output_units, **modelStep_kwargs))

        # Compile model
        tempOptimizer_kwargs = optimizer_kwargs.copy()
        optimizer = tempOptimizer_kwargs.pop('optimizerClass')(**tempOptimizer_kwargs)
        model.compile(optimizer = optimizer, loss = loss, metrics = metrics)
        return model

    def fit(self, XList, y=None, **kwargs):
        """A reference implementation of a fitting function for a classifier.

        Parameters
        ----------
        X : array-like, shape (n_samples, n_features)
            The training input samples.
        y : array-like, shape (n_samples,)
            The target values. An array of int.

        Returns
        -------
        self : object
            Returns self.
        """
        # Check that X and y have correct shape
        #  X, y = check_X_y(X, y)
        # Store the classes seen during fit
        #  self.classes_ = unique_labels(y)

        # Return the classifier
        if type(XList) is list:
            X = XList[0]
            y = XList[1]
        else:
            X = XList

        self.input_shape = X.shape[1:]
<<<<<<< HEAD
=======
        self.output_units = y.shape[1]
>>>>>>> 4790e643
        return KerasRegressor.fit(self, X, y, verbose=0, **kwargs)

    def predict(self, XList, **kwargs):
        """ A reference implementation of a prediction for a classifier.

        Parameters
        ----------
        X : array-like, shape (n_samples, n_features)
            The input samples.

        Returns
        -------
        y : ndarray, shape (n_samples,)
            The label for each sample is the label of the closest sample
            seen during fit.
        """
        # Check is fit had been called
        #  check_is_fitted(self, ['X_', 'y_'])

        # Input validation
        #  X = check_array(X)
        if type(XList) is list:
            return KerasRegressor.predict(self, XList[0], **kwargs), XList[1]
        else:
            return KerasRegressor.predict(self, XList, **kwargs)

    def score(self, XList, y=None, **kwargs):
        """
        Returns the mean accuracy on the given test data and labels.

        Parameters
        ----------
        X: array-like, shape `(n_samples, n_features)
        Test samples where `n_samples` is the number of samples
        and `n_features` is the number of features.
        y: array-like, shape `(n_samples,)` or `(n_samples, n_outputs)`
        True labels for `x`.
        **kwargs: dictionary arguments
        Legal arguments are the arguments of `Sequential.evaluate.

        Returns
        -------
        score: float
        Mean accuracy of predictions on `X` wrt. `y`.
        """
        kwargs = self.filter_sk_params(Sequential.evaluate, kwargs)

        if type(XList) is list:
            X = XList[0]
            y = XList[1]
        else:
            X = XList

        loss = self.model.evaluate(X, y, **kwargs)

        if isinstance(loss, list):
            return -loss[0]
        return -loss<|MERGE_RESOLUTION|>--- conflicted
+++ resolved
@@ -28,14 +28,8 @@
         The classes seen at :meth:`fit`.
     """
     def __call__(self, modelSteps_kwargs = [ {'layerClass': klayers.LSTM, 'units': 4, 'activation': 'tanh'} ],
-<<<<<<< HEAD
-                 optimizer_kwargs = {'optimizerClass': koptimizers.SGD, 'lr': 0.01},
-                 loss = 'binary_crossentropy', metrics = ['accuracy']):
-
-=======
                  optimizer_kwargs = {'optimizerClass': koptimizers.RMSprop, 'lr': 0.01},
                  loss = 'sparse_categorical_crossentropy', metrics = ['sparse_categorical_accuracy']):
->>>>>>> 4790e643
         # Create model
         model = Sequential()
         tempStep_kwargs = modelSteps_kwargs[0]
@@ -82,11 +76,7 @@
             X = XList
 
         self.input_shape = X.shape[1:]
-<<<<<<< HEAD
-=======
         self.output_units = np.max(y) + 1
-
->>>>>>> 4790e643
         return KerasClassifier.fit(self, X, y, verbose=0, **kwargs)
 
     def predict(self, XList, **kwargs):
@@ -207,7 +197,7 @@
             model.add(modelStep_kwargs.pop('layerClass')(**modelStep_kwargs))
         tempStep_kwargs = modelSteps_kwargs[-1]
         modelStep_kwargs = tempStep_kwargs.copy()
-        model.add(modelStep_kwargs.pop('layerClass')(units=self.output_units, **modelStep_kwargs))
+        model.add(modelStep_kwargs.pop('layerClass')(**modelStep_kwargs))
 
         # Compile model
         tempOptimizer_kwargs = optimizer_kwargs.copy()
@@ -243,10 +233,6 @@
             X = XList
 
         self.input_shape = X.shape[1:]
-<<<<<<< HEAD
-=======
-        self.output_units = y.shape[1]
->>>>>>> 4790e643
         return KerasRegressor.fit(self, X, y, verbose=0, **kwargs)
 
     def predict(self, XList, **kwargs):
